from services.logger import setup_logger
from langchain_community.document_loaders import PyPDFLoader
from langchain_core.documents import Document
from langchain_community.document_loaders.csv_loader import CSVLoader
from langchain_community.document_loaders import TextLoader
from langchain_community.document_loaders import UnstructuredURLLoader
from langchain_community.document_loaders import UnstructuredPowerPointLoader
from langchain_community.document_loaders import Docx2txtLoader
from langchain_community.document_loaders import UnstructuredExcelLoader
from langchain_community.document_loaders import UnstructuredXMLLoader
from langchain_google_community import GoogleDriveLoader
from langchain_googledrive.document_loaders import GoogleDriveLoader as GoogleDriveLoader2
from utils.allowed_file_extensions import FileType, GFileType
from utils.extract_gdrive_folder_id import extract_folder_id
import os
import tempfile
import uuid
import requests

from langchain_core.messages import HumanMessage
from langchain_google_genai import ChatGoogleGenerativeAI
from langchain_core.pydantic_v1 import BaseModel, Field
from langchain_core.output_parsers import JsonOutputParser

from langchain_text_splitters import RecursiveCharacterTextSplitter
from api.error_utilities import FileHandlerError, ImageHandlerError


logger = setup_logger(__name__)

splitter = RecursiveCharacterTextSplitter(
    chunk_size = 1000,
    chunk_overlap = 0
)

class FileHandler:
    def __init__(self, file_loader, file_extension):
        self.file_loader = file_loader
        self.file_extension = file_extension

    def load(self, url):
        # Generate a unique filename with a UUID prefix
        unique_filename = f"{uuid.uuid4()}.{self.file_extension}"

        # Download the file from the URL and save it to a temporary file
        response = requests.get(url)
        response.raise_for_status()  # Ensure the request was successful

        with tempfile.NamedTemporaryFile(delete=False, prefix=unique_filename) as temp_file:
            temp_file.write(response.content)
            temp_file_path = temp_file.name

        # Use the file_loader to load the documents
        try:
            loader = self.file_loader(file_path=temp_file_path)
        except Exception as e:
            logger.error(f"No such file found at {temp_file_path}")
            raise FileHandlerError(f"No file found", temp_file_path) from e
        
        try:
            documents = loader.load()
        except Exception as e:
            logger.error(f"File content might be private or unavailable or the URL is incorrect.")
            raise FileHandlerError(f"No file content available", temp_file_path) from e

        # Remove the temporary file
        os.remove(temp_file_path)

        return documents

def load_pdf_documents(pdf_url: str, verbose=False):
    pdf_loader = FileHandler(PyPDFLoader, "pdf")
<<<<<<< HEAD
    pages = pdf_loader.load(pdf_url)
    return pages
=======
    docs = pdf_loader.load(pdf_url)
    if docs:

        split_docs = splitter.split_documents(docs)
>>>>>>> 26ec98b7

        if verbose:
            logger.info(f"Found PDF file")
            logger.info(f"Splitting documents into {len(split_docs)} chunks")

        print(split_docs)

def load_csv_documents(csv_url: str, verbose=False):
    csv_loader = FileHandler(CSVLoader, "csv")
<<<<<<< HEAD
    pages = csv_loader.load(csv_url)
    return pages
=======
    docs = csv_loader.load(csv_url)
    if docs:

        if verbose:
            logger.info(f"Found CSV file")
            logger.info(f"Splitting documents into {len(docs)} chunks")
>>>>>>> 26ec98b7

        print(docs)

def load_txt_documents(notes_url: str, verbose=False):
    notes_loader = FileHandler(TextLoader, "txt")
<<<<<<< HEAD
    pages = notes_loader.load(notes_url)
    return pages
=======
    docs = notes_loader.load(notes_url)

    if docs: 
        
        split_docs = splitter.split_documents(docs)
        
        if verbose:
            logger.info(f"Found TXT file")
            logger.info(f"Splitting documents into {len(split_docs)} chunks")
>>>>>>> 26ec98b7

        print(split_docs)

def load_md_documents(notes_url: str, verbose=False):
    notes_loader = FileHandler(TextLoader, "md")
<<<<<<< HEAD
    pages = notes_loader.load(notes_url)
    return pages

def load_url_documents(url: str):
    url_loader = UnstructuredURLLoader([url])
    pages = url_loader.load()
    return pages
=======
    docs = notes_loader.load(notes_url)
    
    if docs:
        
        split_docs = splitter.split_documents(docs)

        if verbose:
            logger.info(f"Found MD file")
            logger.info(f"Splitting documents into {len(split_docs)} chunks")

        print(split_docs)

def load_url_documents(url: str, verbose=False):
    url_loader = UnstructuredURLLoader(urls=[url])
    docs = url_loader.load()

    if docs:
        split_docs = splitter.split_documents(docs)
>>>>>>> 26ec98b7

        if verbose:
            logger.info(f"Found URL")
            logger.info(f"Splitting documents into {len(split_docs)} chunks")

        print(split_docs)

def load_pptx_documents(pptx_url: str, verbose=False):
    pptx_handler = FileHandler(UnstructuredPowerPointLoader, 'pptx')
<<<<<<< HEAD
    pages = pptx_handler.load(pptx_url)
    return pages
=======
    docs = pptx_handler.load(pptx_url)

    if docs: 

        split_docs = splitter.split_documents(docs)
>>>>>>> 26ec98b7

        if verbose:
            logger.info(f"Found PPTX file")
            logger.info(f"Splitting documents into {len(split_docs)} chunks")

        print(split_docs)

def load_docx_documents(docx_url: str, verbose=False):
    docx_handler = FileHandler(Docx2txtLoader, 'docx')
<<<<<<< HEAD
    pages = docx_handler.load(docx_url)
    return pages
=======
    docs = docx_handler.load(docx_url)
    if docs: 

        split_docs = splitter.split_documents(docs)
        
        if verbose:
            logger.info(f"Found DOCX file")
            logger.info(f"Splitting documents into {len(split_docs)} chunks")
>>>>>>> 26ec98b7

        print(split_docs)

def load_xls_documents(xls_url: str, verbose=False):
    xls_handler = FileHandler(UnstructuredExcelLoader, 'xls')
<<<<<<< HEAD
    pages = xls_handler.load(xls_url)
    return pages
=======
    docs = xls_handler.load(xls_url)
    if docs: 

        split_docs = splitter.split_documents(docs)
        
        if verbose:
            logger.info(f"Found XLS file")
            logger.info(f"Splitting documents into {len(split_docs)} chunks")
>>>>>>> 26ec98b7

        print(split_docs)

def load_xlsx_documents(xlsx_url: str, verbose=False):
    xlsx_handler = FileHandler(UnstructuredExcelLoader, 'xlsx')
<<<<<<< HEAD
    pages = xlsx_handler.load(xlsx_url)
    return pages
=======
    docs = xlsx_handler.load(xlsx_url)
    if docs: 

        split_docs = splitter.split_documents(docs)
        
        if verbose:
            logger.info(f"Found XLSX file")
            logger.info(f"Splitting documents into {len(split_docs)} chunks")
>>>>>>> 26ec98b7

        print(split_docs)

def load_xml_documents(xml_url: str, verbose=False):
    xml_handler = FileHandler(UnstructuredXMLLoader, 'xml')
<<<<<<< HEAD
    pages = xml_handler.load(xml_url)
    return pages
=======
    docs = xml_handler.load(xml_url)
    if docs: 

        split_docs = splitter.split_documents(docs)
        
        if verbose:
            logger.info(f"Found XML file")
            logger.info(f"Splitting documents into {len(split_docs)} chunks")

        print(split_docs)
>>>>>>> 26ec98b7

file_loader_map = {
    FileType.PDF: load_pdf_documents,
    FileType.CSV: load_csv_documents,
    FileType.TXT: load_txt_documents,
    FileType.MD: load_md_documents,
    FileType.URL: load_url_documents,
    FileType.PPTX: load_pptx_documents,
    FileType.DOCX: load_docx_documents,
    FileType.XLS: load_xls_documents,
    FileType.XLSX: load_xlsx_documents,
    FileType.XML: load_xml_documents
}




class FileHandlerForGoogleDrive:
    def __init__(self, file_loader=GoogleDriveLoader, file_type='document'):
        self.file_loader = file_loader
        self.file_type = file_type

    def load(self, url):

        file_id = extract_folder_id(url)

        if(not file_id):
            logger.error(f"No such Google Drive file id found at {url}")
            raise FileHandlerError(f"No Google Drive file id found ", url) from e

        loader = self.file_loader(
            credentials_path=os.getcwd()+'/credentials.json',
            token_path=os.getcwd()+'/google_token.json',
            folder_id=file_id,
            file_types=[self.file_type],
            recursive=False,
        )

        try:
            documents = loader.load()
        except Exception as e:
            logger.error(f"File content might be private or unavailable or the URL is incorrect.")
            raise FileHandlerError(f"No file content available") from e

        return documents
    
def load_gdocs_documents(drive_folder_url: str, verbose=False):
    gdocs_loader = FileHandlerForGoogleDrive(file_type="document")
<<<<<<< HEAD
    pages = gdocs_loader.load(drive_folder_url)
    return pages
=======
    docs = gdocs_loader.load(drive_folder_url)
    if docs: 

        split_docs = splitter.split_documents(docs)
        
        if verbose:
            logger.info(f"Found Google Docs files")
            logger.info(f"Splitting documents into {len(split_docs)} chunks")
>>>>>>> 26ec98b7

        print(split_docs)

def load_gsheets_documents(drive_folder_url: str, verbose=False):
    gsheets_loader = FileHandlerForGoogleDrive(file_type="sheet")
<<<<<<< HEAD
    pages = gsheets_loader.load(drive_folder_url)
    return pages
=======
    docs = gsheets_loader.load(drive_folder_url)
    if docs: 

        if verbose:
            logger.info(f"Found Google Sheets files")
            logger.info(f"Splitting documents into {len(docs)} chunks")
>>>>>>> 26ec98b7

        print(docs)

def load_gslides_documents(drive_folder_url: str, verbose=False):

    file_id = extract_folder_id(drive_folder_url)
    if(not file_id):
        logger.error(f"No such Google Drive file id found at {drive_folder_url}")
        raise FileHandlerError(f"No Google Drive file id found ", drive_folder_url) from e

    gslides_loader = GoogleDriveLoader2(
        folder_id=file_id,
        file_types=['application/vnd.google-apps.presentation'],
        recursive=False,
    )

<<<<<<< HEAD
    pages = gslides_loader.load()
    return pages
=======
    
    try:
        docs = gslides_loader.load()
    except Exception as e:
        logger.error(f"File content might be private or unavailable or the URL is incorrect.")
        raise FileHandlerError(f"No file content available") from e

    if docs: 

        split_docs = splitter.split_documents(docs)
        
        if verbose:
            logger.info(f"Found Google Slides files")
            logger.info(f"Splitting documents into {len(split_docs)} chunks")

        print(split_docs)

def load_gpdf_documents(drive_folder_url: str, verbose=False):

    gpdf_loader = FileHandlerForGoogleDrive(file_type="pdf")

    docs = gpdf_loader.load(drive_folder_url)
    if docs: 

        if verbose:
            logger.info(f"Found Google PDF files")
            logger.info(f"Splitting documents into {len(docs)} chunks")

        print(docs)
>>>>>>> 26ec98b7

def load_ipynb_documents(drive_folder_url: str, verbose=False):

    file_id = extract_folder_id(drive_folder_url)
    if(not file_id):
        logger.error(f"No such Google Drive file id found at {drive_folder_url}")
        raise FileHandlerError(f"No Google Drive file id found ", drive_folder_url) from e

    gslides_loader = GoogleDriveLoader2(
        folder_id=file_id,
        file_types=['application/vnd.google.colaboratory'],
        recursive=False,
    )

    try:
        docs = gslides_loader.load()
    except Exception as e:
        logger.error(f"File content might be private or unavailable or the URL is incorrect.")
        raise FileHandlerError(f"No file content available") from e
    
    if docs: 

        split_docs = splitter.split_documents(docs)
        
        if verbose:
            logger.info(f"Found Google Colab Notebook files")
            logger.info(f"Splitting documents into {len(split_docs)} chunks")

        print(split_docs)

gfile_loader_map = {
    GFileType.DOC: load_gdocs_documents,
    GFileType.SHEET: load_gsheets_documents,
    GFileType.SLIDE: load_gslides_documents,
    GFileType.PDF: load_gpdf_documents,
    GFileType.IPYNB: load_ipynb_documents
}



llm = ChatGoogleGenerativeAI(model="gemini-pro-vision")

def generate_concepts_from_img(img_url):
    parser = JsonOutputParser(pydantic_object=Flashcard)
    message = HumanMessage(
    content=[
            {
                "type": "text",
                "text": "Give me more than 5 key concepts of what you see in the image",
            },  # You can optionally provide text parts
            {"type": "image_url", "image_url": img_url},
            {"type": "text", "text": f"In this format: {parser.get_format_instructions()}"}
        ]
    )

    try:
        response = llm.invoke([message]).content
    except Exception as e:
        logger.error(f"Error processing the request due to Invalid Content or Invalid Image URL")
        raise ImageHandlerError(f"Error processing the request", img_url) from e
    
    return parser.parse(response)


class Flashcard(BaseModel):
    concept: str = Field(description="The concept of the flashcard")
    definition: str = Field(description="The definition of the flashcard")<|MERGE_RESOLUTION|>--- conflicted
+++ resolved
@@ -70,15 +70,10 @@
 
 def load_pdf_documents(pdf_url: str, verbose=False):
     pdf_loader = FileHandler(PyPDFLoader, "pdf")
-<<<<<<< HEAD
-    pages = pdf_loader.load(pdf_url)
-    return pages
-=======
     docs = pdf_loader.load(pdf_url)
+
     if docs:
-
-        split_docs = splitter.split_documents(docs)
->>>>>>> 26ec98b7
+        split_docs = splitter.split_documents(docs)
 
         if verbose:
             logger.info(f"Found PDF file")
@@ -88,26 +83,17 @@
 
 def load_csv_documents(csv_url: str, verbose=False):
     csv_loader = FileHandler(CSVLoader, "csv")
-<<<<<<< HEAD
-    pages = csv_loader.load(csv_url)
-    return pages
-=======
     docs = csv_loader.load(csv_url)
+
     if docs:
-
         if verbose:
             logger.info(f"Found CSV file")
             logger.info(f"Splitting documents into {len(docs)} chunks")
->>>>>>> 26ec98b7
 
         print(docs)
 
 def load_txt_documents(notes_url: str, verbose=False):
     notes_loader = FileHandler(TextLoader, "txt")
-<<<<<<< HEAD
-    pages = notes_loader.load(notes_url)
-    return pages
-=======
     docs = notes_loader.load(notes_url)
 
     if docs: 
@@ -117,21 +103,11 @@
         if verbose:
             logger.info(f"Found TXT file")
             logger.info(f"Splitting documents into {len(split_docs)} chunks")
->>>>>>> 26ec98b7
 
         print(split_docs)
 
 def load_md_documents(notes_url: str, verbose=False):
     notes_loader = FileHandler(TextLoader, "md")
-<<<<<<< HEAD
-    pages = notes_loader.load(notes_url)
-    return pages
-
-def load_url_documents(url: str):
-    url_loader = UnstructuredURLLoader([url])
-    pages = url_loader.load()
-    return pages
-=======
     docs = notes_loader.load(notes_url)
     
     if docs:
@@ -150,7 +126,6 @@
 
     if docs:
         split_docs = splitter.split_documents(docs)
->>>>>>> 26ec98b7
 
         if verbose:
             logger.info(f"Found URL")
@@ -160,16 +135,11 @@
 
 def load_pptx_documents(pptx_url: str, verbose=False):
     pptx_handler = FileHandler(UnstructuredPowerPointLoader, 'pptx')
-<<<<<<< HEAD
-    pages = pptx_handler.load(pptx_url)
-    return pages
-=======
+
     docs = pptx_handler.load(pptx_url)
-
-    if docs: 
-
-        split_docs = splitter.split_documents(docs)
->>>>>>> 26ec98b7
+    if docs: 
+
+        split_docs = splitter.split_documents(docs)
 
         if verbose:
             logger.info(f"Found PPTX file")
@@ -179,10 +149,6 @@
 
 def load_docx_documents(docx_url: str, verbose=False):
     docx_handler = FileHandler(Docx2txtLoader, 'docx')
-<<<<<<< HEAD
-    pages = docx_handler.load(docx_url)
-    return pages
-=======
     docs = docx_handler.load(docx_url)
     if docs: 
 
@@ -191,16 +157,11 @@
         if verbose:
             logger.info(f"Found DOCX file")
             logger.info(f"Splitting documents into {len(split_docs)} chunks")
->>>>>>> 26ec98b7
 
         print(split_docs)
 
 def load_xls_documents(xls_url: str, verbose=False):
     xls_handler = FileHandler(UnstructuredExcelLoader, 'xls')
-<<<<<<< HEAD
-    pages = xls_handler.load(xls_url)
-    return pages
-=======
     docs = xls_handler.load(xls_url)
     if docs: 
 
@@ -209,16 +170,11 @@
         if verbose:
             logger.info(f"Found XLS file")
             logger.info(f"Splitting documents into {len(split_docs)} chunks")
->>>>>>> 26ec98b7
 
         print(split_docs)
 
 def load_xlsx_documents(xlsx_url: str, verbose=False):
     xlsx_handler = FileHandler(UnstructuredExcelLoader, 'xlsx')
-<<<<<<< HEAD
-    pages = xlsx_handler.load(xlsx_url)
-    return pages
-=======
     docs = xlsx_handler.load(xlsx_url)
     if docs: 
 
@@ -227,16 +183,11 @@
         if verbose:
             logger.info(f"Found XLSX file")
             logger.info(f"Splitting documents into {len(split_docs)} chunks")
->>>>>>> 26ec98b7
 
         print(split_docs)
 
 def load_xml_documents(xml_url: str, verbose=False):
     xml_handler = FileHandler(UnstructuredXMLLoader, 'xml')
-<<<<<<< HEAD
-    pages = xml_handler.load(xml_url)
-    return pages
-=======
     docs = xml_handler.load(xml_url)
     if docs: 
 
@@ -247,7 +198,6 @@
             logger.info(f"Splitting documents into {len(split_docs)} chunks")
 
         print(split_docs)
->>>>>>> 26ec98b7
 
 file_loader_map = {
     FileType.PDF: load_pdf_documents,
@@ -296,10 +246,6 @@
     
 def load_gdocs_documents(drive_folder_url: str, verbose=False):
     gdocs_loader = FileHandlerForGoogleDrive(file_type="document")
-<<<<<<< HEAD
-    pages = gdocs_loader.load(drive_folder_url)
-    return pages
-=======
     docs = gdocs_loader.load(drive_folder_url)
     if docs: 
 
@@ -308,23 +254,17 @@
         if verbose:
             logger.info(f"Found Google Docs files")
             logger.info(f"Splitting documents into {len(split_docs)} chunks")
->>>>>>> 26ec98b7
 
         print(split_docs)
 
 def load_gsheets_documents(drive_folder_url: str, verbose=False):
     gsheets_loader = FileHandlerForGoogleDrive(file_type="sheet")
-<<<<<<< HEAD
-    pages = gsheets_loader.load(drive_folder_url)
-    return pages
-=======
     docs = gsheets_loader.load(drive_folder_url)
     if docs: 
 
         if verbose:
             logger.info(f"Found Google Sheets files")
             logger.info(f"Splitting documents into {len(docs)} chunks")
->>>>>>> 26ec98b7
 
         print(docs)
 
@@ -341,10 +281,6 @@
         recursive=False,
     )
 
-<<<<<<< HEAD
-    pages = gslides_loader.load()
-    return pages
-=======
     
     try:
         docs = gslides_loader.load()
@@ -374,7 +310,6 @@
             logger.info(f"Splitting documents into {len(docs)} chunks")
 
         print(docs)
->>>>>>> 26ec98b7
 
 def load_ipynb_documents(drive_folder_url: str, verbose=False):
 
