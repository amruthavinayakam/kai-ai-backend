from services.logger import setup_logger
from features.dynamoExtendedFileSupport.tools import file_loader_map, generate_concepts_from_img, gfile_loader_map, get_summary
from utils.allowed_file_extensions import FileType, GFileType
from utils.extract_url_file_extension import get_file_extension
from api.error_utilities import FileHandlerError

logger = setup_logger(__name__)

def executor(file_url: str, app_type: str, verbose=True):
    if (verbose):
        logger.info(f"File URL loaded: {file_url}")

    if(app_type=="1"):
        file_type = get_file_extension(file_url)
        try:
            file_loader = file_loader_map[FileType(file_type.lower())]
            full_content = file_loader(file_url, verbose)
            summary = get_summary(full_content)
        except Exception as e:
            logger.error(f"Unsupported file type: {file_type}")
            raise FileHandlerError(f"Unsupported file type", file_url) from e
    elif (app_type[0]=="2"):
        try:
            file_loader = file_loader_map[FileType(app_type[4:].lower())]
            full_content = file_loader(file_url, verbose)
            summary = get_summary(full_content)
        except Exception as e:
            logger.error(f"Invalid URL: {file_url}")
            raise FileHandlerError(f"Invalid URL", file_url) from e
    elif(app_type[0]=="3"):        
<<<<<<< HEAD
        #try:
        file_loader = gfile_loader_map[GFileType(app_type[4:].lower())]
        full_content = file_loader(file_url, verbose)
        summary = get_summary(full_content)
        #except Exception as e:
            #logger.error(f"Unsupported file type for Google Drive")
            #raise FileHandlerError(f"Unsupported file type for Google Drive", file_url) from e
=======
        try:
            file_loader = gfile_loader_map[GFileType(app_type[4:].lower())]
            file_loader(file_url, verbose)
        except Exception as e:
            logger.error(f"Unsupported file type for Google Drive")
            raise FileHandlerError(f"Unsupported file type for Google Drive", file_url) from e
>>>>>>> dcd72087
    elif(app_type=="4"):
        return generate_concepts_from_img(file_url)<|MERGE_RESOLUTION|>--- conflicted
+++ resolved
@@ -15,7 +15,11 @@
         try:
             file_loader = file_loader_map[FileType(file_type.lower())]
             full_content = file_loader(file_url, verbose)
-            summary = get_summary(full_content)
+            if file_type == "csv" or file_type == "xls" or file_type == "xlsx":
+                prompt = "prompt/summarize-xlsx-csv-prompt.txt"
+            else:
+                prompt = "prompt/summarize-prompt.txt"
+            summary = get_summary(prompt, full_content)
         except Exception as e:
             logger.error(f"Unsupported file type: {file_type}")
             raise FileHandlerError(f"Unsupported file type", file_url) from e
@@ -23,26 +27,22 @@
         try:
             file_loader = file_loader_map[FileType(app_type[4:].lower())]
             full_content = file_loader(file_url, verbose)
-            summary = get_summary(full_content)
+            prompt = "prompt/summarize-prompt.txt"
+            summary = get_summary(prompt, full_content)
         except Exception as e:
             logger.error(f"Invalid URL: {file_url}")
             raise FileHandlerError(f"Invalid URL", file_url) from e
     elif(app_type[0]=="3"):        
-<<<<<<< HEAD
-        #try:
-        file_loader = gfile_loader_map[GFileType(app_type[4:].lower())]
-        full_content = file_loader(file_url, verbose)
-        summary = get_summary(full_content)
-        #except Exception as e:
-            #logger.error(f"Unsupported file type for Google Drive")
-            #raise FileHandlerError(f"Unsupported file type for Google Drive", file_url) from e
-=======
         try:
             file_loader = gfile_loader_map[GFileType(app_type[4:].lower())]
-            file_loader(file_url, verbose)
+            full_content = file_loader(file_url, verbose)
+            if file_type == "sheet":
+                prompt = "prompt/summarize-xlsx-csv-prompt.txt"
+            else:
+                prompt = "prompt/summarize-prompt.txt"
+            summary = get_summary(full_content)
         except Exception as e:
             logger.error(f"Unsupported file type for Google Drive")
             raise FileHandlerError(f"Unsupported file type for Google Drive", file_url) from e
->>>>>>> dcd72087
     elif(app_type=="4"):
         return generate_concepts_from_img(file_url)