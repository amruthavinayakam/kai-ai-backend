--- conflicted
+++ resolved
@@ -66,11 +66,8 @@
     
     prompt_template = read_text_file("prompt/summarize-prompt.txt")
     summarize_prompt = PromptTemplate.from_template(prompt_template)
-<<<<<<< HEAD
+
     summarize_model = GoogleGenerativeAI(model="gemini-1.5-flash")
-=======
-    summarize_model = VertexAI(model="gemini-1.5-flash")
->>>>>>> a5d25e10
     
     chain = summarize_prompt | summarize_model 
     
